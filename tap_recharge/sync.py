--- conflicted
+++ resolved
@@ -1,31 +1,315 @@
 import singer
-from singer import Transformer, Catalog, metadata
-
-from tap_recharge.client import RechargeClient
-from tap_recharge.streams import STREAMS
+from singer import metrics, metadata, Transformer, utils
 
 LOGGER = singer.get_logger()
 
-def sync(client: RechargeClient, config: dict, state: dict, catalog: Catalog) -> dict:
-    with Transformer() as transformer:
-        for stream in catalog.get_selected_streams(state):
-            tap_stream_id = stream.tap_stream_id
-            stream_obj = STREAMS[tap_stream_id](client)
-            stream_schema = stream.schema.to_dict()
-            stream_metadata = metadata.to_map(stream.metadata)
-
-            LOGGER.info('Syncing stream: %s', tap_stream_id)
-
-            state = singer.set_currently_syncing(state, tap_stream_id)
-
-            singer.write_schema(
-                tap_stream_id,
-                stream_schema,
-                stream_obj.key_properties,
-                stream.replication_key
-            )
-
-<<<<<<< HEAD
+
+def write_schema(catalog, stream_name):
+    stream = catalog.get_stream(stream_name)
+    schema = stream.schema.to_dict()
+    try:
+        singer.write_schema(stream_name, schema, stream.key_properties)
+    except OSError as err:
+        LOGGER.info('OS Error writing schema for: {}'.format(stream_name))
+        raise err
+
+
+def write_record(stream_name, record, time_extracted):
+    try:
+        singer.write_record(stream_name, record, time_extracted=time_extracted)
+    except OSError as err:
+        LOGGER.info('OS Error writing record for: {}'.format(stream_name))
+        LOGGER.info('record: {}'.format(record))
+        raise err
+
+
+def get_bookmark(state, stream, default):
+    if (state is None) or ('bookmarks' not in state):
+        return default
+    return (
+        state
+        .get('bookmarks', {})
+        .get(stream, default)
+    )
+
+
+def write_bookmark(state, stream, value):
+    if 'bookmarks' not in state:
+        state['bookmarks'] = {}
+    state['bookmarks'][stream] = value
+    LOGGER.info('Write state for stream: {}, value: {}'.format(stream, value))
+    singer.write_state(state)
+
+
+def process_records(catalog, #pylint: disable=too-many-branches
+                    stream_name,
+                    records,
+                    time_extracted,
+                    bookmark_field=None,
+                    bookmark_type=None,
+                    max_bookmark_value=None,
+                    last_datetime=None,
+                    last_integer=None,
+                    parent=None,
+                    parent_id=None):
+    stream = catalog.get_stream(stream_name)
+    schema = stream.schema.to_dict()
+    stream_metadata = metadata.to_map(stream.metadata)
+
+    with metrics.record_counter(stream_name) as counter:
+        for record in records:
+            # If child object, add parent_id to record
+            if parent_id and parent:
+                record[parent + '_id'] = parent_id
+
+            # Transform record for Singer.io
+            with Transformer() as transformer:
+                transformed_record = transformer.transform(record,
+                                               schema,
+                                               stream_metadata)
+
+                 # Reset max_bookmark_value to new value if higher
+                if bookmark_field and (bookmark_field in transformed_record):
+                    if (max_bookmark_value is None) or \
+                        (transformed_record[bookmark_field] > max_bookmark_value):
+                        max_bookmark_value = transformed_record[bookmark_field]
+
+                if bookmark_field and (bookmark_field in transformed_record):
+                    if bookmark_type == 'integer':
+                        # Keep only records whose bookmark is after the last_integer
+                        if transformed_record[bookmark_field] >= last_integer:
+                            write_record(stream_name, transformed_record, time_extracted=time_extracted)
+                            counter.increment()
+                    elif bookmark_type == 'datetime':
+                        last_dttm = transformer._transform_datetime(last_datetime)
+                        bookmark_dttm = transformer._transform_datetime(record[bookmark_field])
+                        # Keep only records whose bookmark is after the last_datetime
+                        if bookmark_dttm >= last_dttm:
+                            write_record(stream_name, transformed_record, time_extracted=time_extracted)
+                            counter.increment()
+                else:
+                    write_record(stream_name, transformed_record, time_extracted=time_extracted)
+                    counter.increment()
+
+        return max_bookmark_value, counter.value
+
+
+# Sync a specific parent or child endpoint.
+def sync_endpoint(client, #pylint: disable=too-many-branches
+                  catalog,
+                  state,
+                  start_date,
+                  stream_name,
+                  path,
+                  endpoint_config,
+                  data_key,
+                  static_params,
+                  bookmark_query_field=None,
+                  bookmark_field=None,
+                  bookmark_type=None,
+                  id_fields=None,
+                  parent=None,
+                  parent_id=None):
+
+    # Get the latest bookmark for the stream and set the last_integer/datetime
+    last_datetime = None
+    last_integer = None
+    max_bookmark_value = None
+    if bookmark_type == 'integer':
+        last_integer = get_bookmark(state, stream_name, 0)
+        max_bookmark_value = last_integer
+    else:
+        last_datetime = get_bookmark(state, stream_name, start_date)
+        max_bookmark_value = last_datetime
+
+    write_schema(catalog, stream_name)
+
+    # pagination: loop thru all pages of data
+    page = 1
+    pg_size = 100
+    from_rec = 1
+    record_count = pg_size # initial value, set with first API call
+    total_records = 0
+    while record_count == pg_size:
+        params = {
+            'page': page,
+            'limit': pg_size,
+            **static_params # adds in endpoint specific, sort, filter params
+        }
+
+        if bookmark_query_field:
+            if bookmark_type == 'datetime':
+                params[bookmark_query_field] = last_datetime[0:10] # last_datetime date
+            elif bookmark_type == 'integer':
+                params[bookmark_query_field] = last_integer
+
+        LOGGER.info('{} - Sync start {}'.format(
+            stream_name,
+            'since: {}, '.format(last_datetime) if bookmark_query_field else ''))
+
+        # Squash params to query-string params
+        querystring = '&'.join(['%s=%s' % (key, value) for (key, value) in params.items()])
+        LOGGER.info('URL for {}: https://api.rechargeapps.com/{}?{}'\
+            .format(stream_name, path, querystring))
+
+        # Get data, API request
+        data = client.get(
+            path,
+            params=querystring,
+            endpoint=stream_name)
+        # time_extracted: datetime when the data was extracted from the API
+        time_extracted = utils.now()
+
+        # Transform data: currently NO transformations on data
+        # The data_key identifies the collection of records below the <root> element
+        # LOGGER.info('data = {}'.format(data)) # TESTING, comment out
+        transformed_data = [] # initialize the record list
+        if data_key in data:
+            transformed_data = data[data_key]
+        # LOGGER.info('transformed_data = {}'.format(transformed_data))  # TESTING, comment out
+        if not transformed_data or transformed_data is None:
+            break # No data results
+
+        # If transformed_data is a single-record dict (like shop endpoint), add it to a list
+        if isinstance(transformed_data, dict):
+            tdata = []
+            tdata.append(transformed_data)
+            transformed_data = tdata
+
+        # Process records and get the max_bookmark_value and record_count for the set of records
+        max_bookmark_value, record_count = process_records(
+            catalog=catalog,
+            stream_name=stream_name,
+            records=transformed_data,
+            time_extracted=time_extracted,
+            bookmark_field=bookmark_field,
+            bookmark_type=bookmark_type,
+            max_bookmark_value=max_bookmark_value,
+            last_datetime=last_datetime,
+            last_integer=last_integer,
+            parent=parent,
+            parent_id=parent_id)
+
+        # Set total_records
+        total_records = total_records + record_count
+
+        # Loop thru parent batch records for each children objects (if should stream)
+        children = endpoint_config.get('children')
+        if children:
+            for child_stream_name, child_endpoint_config in children.items():
+                should_stream, last_stream_child = should_sync_stream(get_selected_streams(catalog),
+                                                            None,
+                                                            child_stream_name)
+                if should_stream:
+                    # For each parent record
+                    for record in transformed_data:
+                        i = 0
+                        # Set parent_id
+                        for id_field in id_fields:
+                            if i == 0:
+                                parent_id_field = id_field
+                            if id_field == 'id':
+                                parent_id_field = id_field
+                            i = i + 1
+                        parent_id = record.get(parent_id_field)
+
+                        LOGGER.info('Syncing: {}, parent_stream: {}, parent_id: {}'.format(
+                            child_stream_name,
+                            stream_name,
+                            parent_id))
+                        child_path = child_endpoint_config.get('path').format(parent_id)
+                        child_total_records = sync_endpoint(
+                            client=client,
+                            catalog=catalog,
+                            state=state,
+                            start_date=start_date,
+                            stream_name=child_stream_name,
+                            path=child_path,
+                            endpoint_config=child_endpoint_config,
+                            data_key=child_endpoint_config.get('data_key', child_stream_name),
+                            static_params=child_endpoint_config.get('params', {}),
+                            bookmark_query_field=child_endpoint_config.get('bookmark_query_field'),
+                            bookmark_field=child_endpoint_config.get('bookmark_field'),
+                            bookmark_type=child_endpoint_config.get('bookmark_type'),
+                            id_fields=child_endpoint_config.get('id_fields'),
+                            parent=child_endpoint_config.get('parent'),
+                            parent_id=parent_id)
+                        LOGGER.info('Synced: {}, parent_id: {}, total_records: {}'.format(
+                            child_stream_name, 
+                            parent_id,
+                            child_total_records))
+
+        # Set to_rec: to record; ending record for the batch
+        to_rec = from_rec + record_count - 1
+
+        LOGGER.info('{} - Synced Page {} - Records {} to {}'.format(
+            stream_name,
+            page,
+            from_rec,
+            to_rec))
+        # Pagination: increment the page by 1
+        page = page + 1
+        from_rec = to_rec + 1
+
+    # Update the state with the max_bookmark_value for the stream after ALL pages
+    #   because the API requested data is NOT sorted
+    if bookmark_field:
+        write_bookmark(state,
+                       stream_name,
+                       max_bookmark_value)
+
+    # Return the list of ids to the stream, in case this is a parent stream with children.
+    return total_records
+
+
+# Review catalog and make a list of selected streams
+def get_selected_streams(catalog):
+    selected_streams = set()
+    for stream in catalog.streams:
+        mdata = metadata.to_map(stream.metadata)
+        root_metadata = mdata.get(())
+        if root_metadata and root_metadata.get('selected') is True:
+            selected_streams.add(stream.tap_stream_id)
+    return list(selected_streams)
+
+
+# Currently syncing sets the stream currently being delivered in the state.
+# If the integration is interrupted, this state property is used to identify
+#  the starting point to continue from.
+# Reference: https://github.com/singer-io/singer-python/blob/master/singer/bookmarks.py#L41-L46
+def update_currently_syncing(state, stream_name):
+    if (stream_name is None) and ('currently_syncing' in state):
+        del state['currently_syncing']
+    else:
+        singer.set_currently_syncing(state, stream_name)
+    singer.write_state(state)
+
+
+# Review last_stream (last currently syncing stream), if any,
+#  and continue where it left off in the selected streams.
+# Or begin from the beginning, if no last_stream, and sync
+#  all selected steams.
+# Returns should_sync_stream (true/false) and last_stream.
+def should_sync_stream(selected_streams, last_stream, stream_name):
+    if last_stream == stream_name or last_stream is None:
+        if last_stream is not None:
+            last_stream = None
+        if stream_name in selected_streams:
+            return True, last_stream
+    return False, last_stream
+
+
+def sync(client, catalog, state, start_date):
+    selected_streams = get_selected_streams(catalog)
+    LOGGER.info('selected_streams: {}'.format(selected_streams))
+
+    if not selected_streams:
+        return
+
+    # last_stream = Previous currently synced stream, if the load was interrupted
+    last_stream = singer.get_currently_syncing(state)
+    LOGGER.info('last/currently syncing stream: {}'.format(last_stream))
+
     # endpoints: API URL endpoints to be called
     # properties:
     #   <root node>: Plural stream name for the endpoint
@@ -157,16 +441,34 @@
             'id_fields': ['id']
         }
     }
-=======
-            state = stream_obj.sync(
-                state,
-                stream_schema,
-                stream_metadata,
-                config,
-                transformer)
->>>>>>> 52a8c86e
-
-        state = singer.set_currently_syncing(state, None)
-        singer.write_state(state)
-
-    return state+
+    # For each endpoint (above), determine if the stream should be streamed
+    #   (based on the catalog and last_stream), then sync those streams.
+    for stream_name, endpoint_config in endpoints.items():
+        should_stream, last_stream = should_sync_stream(selected_streams,
+                                                        last_stream,
+                                                        stream_name)
+        if should_stream:
+            LOGGER.info('START Syncing: {}'.format(stream_name))
+            update_currently_syncing(state, stream_name)
+            path = endpoint_config.get('path')
+            total_records = sync_endpoint(
+                client=client,
+                catalog=catalog,
+                state=state,
+                start_date=start_date,
+                stream_name=stream_name,
+                path=path,
+                endpoint_config=endpoint_config,
+                data_key=endpoint_config.get('data_key', stream_name),
+                static_params=endpoint_config.get('params', {}),
+                bookmark_query_field=endpoint_config.get('bookmark_query_field'),
+                bookmark_field=endpoint_config.get('bookmark_field'),
+                bookmark_type=endpoint_config.get('bookmark_type'),
+                id_fields=endpoint_config.get('id_fields'))
+
+            update_currently_syncing(state, None)
+            LOGGER.info('Synced: {}, total_records: {}'.format(
+                            stream_name, 
+                            total_records))
+            LOGGER.info('FINISHED Syncing: {}'.format(stream_name))